import React, { useState, useEffect } from 'react';
import { Card, CardContent, CardDescription, CardHeader, CardTitle } from './ui/card';
import { Badge } from './ui/badge';
import { Button } from './ui/button';
import { Tabs, TabsContent, TabsList, TabsTrigger } from './ui/tabs';
import { Loader2, BarChart3, PieChart, TrendingUp, Music, Heart, Calendar } from 'lucide-react';
import { apiUrl } from '@/config/env';

interface GenreData {
  genre: string;
  artist_count: number;
  track_count: number;
  total_playtime: number;
}

interface MoodData {
  mood: string;
  preference_score: number;
  context_count: number;
}

interface TimelineData {
  month: string;
  new_artists: number;
}

interface TasteAnalytics {
  genres: GenreData[];
  moods: MoodData[];
  timeline: TimelineData[];
}

interface UserTasteGraphProps {
  userId: string;
}

const UserTasteGraph: React.FC<UserTasteGraphProps> = ({ userId }) => {
  const [analytics, setAnalytics] = useState<TasteAnalytics | null>(null);
  const [loading, setLoading] = useState(false);
  const [error, setError] = useState<string | null>(null);
  const [activeTab, setActiveTab] = useState('genres');

  const loadAnalytics = async () => {
    if (!userId) return;
    
    setLoading(true);
    setError(null);
    
    try {
<<<<<<< HEAD
      const response = await fetch(`http://localhost:5500/user-analytics/${userId}`);
=======
      const response = await fetch(apiUrl(`/recommendations/taste-analytics/${userId}`));
>>>>>>> 628399fd
      if (!response.ok) {
        throw new Error('Failed to load taste analytics');
      }
      
      const data = await response.json();
      setAnalytics(data);
    } catch (err) {
      setError(err instanceof Error ? err.message : 'Failed to load taste analytics');
    } finally {
      setLoading(false);
    }
  };

  useEffect(() => {
    loadAnalytics();
  }, [userId]);

  const getGenreColor = (genre: string) => {
    const genreColors: { [key: string]: string } = {
      'pop': 'bg-pink-500',
      'rock': 'bg-red-500',
      'hip-hop': 'bg-purple-500',
      'electronic': 'bg-blue-500',
      'jazz': 'bg-indigo-500',
      'classical': 'bg-gray-500',
      'country': 'bg-orange-500',
      'r&b': 'bg-purple-500',
      'indie': 'bg-green-500',
      'latin': 'bg-yellow-500',
    };
    
    return genreColors[genre.toLowerCase()] || 'bg-gray-500';
  };

  const getMoodColor = (mood: string) => {
    const moodColors: { [key: string]: string } = {
      'happy': 'bg-yellow-500',
      'sad': 'bg-blue-500',
      'energetic': 'bg-red-500',
      'calm': 'bg-green-500',
      'romantic': 'bg-pink-500',
      'melancholic': 'bg-purple-500',
      'upbeat': 'bg-orange-500',
      'chill': 'bg-teal-500',
    };
    
    return moodColors[mood.toLowerCase()] || 'bg-gray-500';
  };

  const renderGenreChart = () => {
    if (!analytics?.genres || analytics.genres.length === 0) {
      return (
        <div className="text-center p-8 text-gray-500">
          <BarChart3 className="h-12 w-12 mx-auto mb-4 opacity-50" />
          <p className="font-comic font-bold">No genre data available</p>
          <p className="text-sm font-comic">Start exploring music to see your genre preferences!</p>
        </div>
      );
    }

    const maxCount = Math.max(...analytics.genres.map(g => g.artist_count));

    return (
      <div className="space-y-4">
        {analytics.genres.slice(0, 10).map((genre, index) => (
          <div key={genre.genre} className="space-y-2 p-3 bg-gray-50 border-2 border-black comic-shadow rounded-lg">
            <div className="flex items-center justify-between">
              <div className="flex items-center gap-2">
                <div className={`w-3 h-3 rounded-full ${getGenreColor(genre.genre)} border border-gray-300`} />
                <span className="font-medium text-sm font-comic font-bold">{genre.genre.toUpperCase()}</span>
                <Badge variant="secondary" className="text-xs border-2 border-black font-comic font-bold">
                  {genre.artist_count} artists
                </Badge>
              </div>
              <span className="text-sm text-gray-500 font-comic">{genre.track_count} tracks</span>
            </div>
            <div className="w-full bg-gray-200 rounded-full h-3 border border-gray-300">
              <div
                className={`h-3 rounded-full ${getGenreColor(genre.genre)} transition-all duration-300 comic-shadow`}
                style={{ width: `${(genre.artist_count / maxCount) * 100}%` }}
              />
            </div>
          </div>
        ))}
      </div>
    );
  };

  const renderMoodChart = () => {
    if (!analytics?.moods || analytics.moods.length === 0) {
      return (
        <div className="text-center p-8 text-gray-500">
          <Heart className="h-12 w-12 mx-auto mb-4 opacity-50" />
          <p className="font-comic font-bold">No mood data available</p>
          <p className="text-sm font-comic">Start exploring music to see your mood preferences!</p>
        </div>
      );
    }

    return (
      <div className="grid grid-cols-2 gap-4">
        {analytics.moods.map((mood) => (
          <Card key={mood.mood} className="p-4 border-2 border-black comic-shadow">
            <div className="flex items-center justify-between mb-2">
              <div className="flex items-center gap-2">
                <div className={`w-3 h-3 rounded-full ${getMoodColor(mood.mood)} border border-gray-300`} />
                <span className="font-medium text-sm capitalize font-comic font-bold">{mood.mood}</span>
              </div>
              <Badge variant="secondary" className="text-xs border-2 border-black font-comic font-bold">
                {mood.context_count} times
              </Badge>
            </div>
            <div className="w-full bg-gray-200 rounded-full h-3 border border-gray-300">
              <div
                className={`h-3 rounded-full ${getMoodColor(mood.mood)} transition-all duration-300 comic-shadow`}
                style={{ width: `${(mood.preference_score / 10) * 100}%` }}
              />
            </div>
            <div className="text-xs text-gray-500 mt-1 font-comic">
              Score: {mood.preference_score.toFixed(1)}/10
            </div>
          </Card>
        ))}
      </div>
    );
  };

  const renderTimelineChart = () => {
    if (!analytics?.timeline || analytics.timeline.length === 0) {
      return (
        <div className="text-center p-8 text-gray-500">
          <TrendingUp className="h-12 w-12 mx-auto mb-4 opacity-50" />
          <p className="font-comic font-bold">No timeline data available</p>
          <p className="text-sm font-comic">Start exploring music to see your discovery timeline!</p>
        </div>
      );
    }

    const maxArtists = Math.max(...analytics.timeline.map(t => t.new_artists));

    return (
      <div className="space-y-4">
        <div className="grid grid-cols-2 gap-4 mb-4">
          <div className="text-center p-4 bg-blue-50 rounded-lg border-2 border-black comic-shadow">
            <div className="text-2xl font-bold text-blue-600 font-comic">
              {analytics.timeline.reduce((sum, t) => sum + t.new_artists, 0)}
            </div>
            <div className="text-sm text-blue-600 font-comic font-bold">Total New Artists</div>
          </div>
          <div className="text-center p-4 bg-green-50 rounded-lg border-2 border-black comic-shadow">
            <div className="text-2xl font-bold text-green-600 font-comic">
              {analytics.timeline.length}
            </div>
            <div className="text-sm text-green-600 font-comic font-bold">Active Months</div>
          </div>
        </div>
        
        <div className="space-y-3">
          {analytics.timeline.map((timeline, index) => (
            <div key={timeline.month} className="space-y-2 p-3 bg-gray-50 border-2 border-black comic-shadow rounded-lg">
              <div className="flex items-center justify-between">
                <div className="flex items-center gap-2">
                  <Calendar className="h-4 w-4 text-gray-500" />
                  <span className="font-medium text-sm font-comic font-bold">{timeline.month}</span>
                  <Badge variant="secondary" className="text-xs border-2 border-black font-comic font-bold">
                    {timeline.new_artists} artists
                  </Badge>
                </div>
              </div>
              <div className="w-full bg-gray-200 rounded-full h-3 border border-gray-300">
                <div
                  className="h-3 rounded-full bg-gradient-to-r from-blue-500 to-purple-500 transition-all duration-300 comic-shadow"
                  style={{ width: `${(timeline.new_artists / maxArtists) * 100}%` }}
                />
              </div>
            </div>
          ))}
        </div>
      </div>
    );
  };

  if (loading) {
    return (
      <Card className="w-full border-2 border-black comic-shadow">
        <CardHeader>
          <CardTitle className="flex items-center gap-2">
            <BarChart3 className="h-5 w-5" />
            Your Taste Analytics
          </CardTitle>
        </CardHeader>
        <CardContent>
          <div className="flex items-center justify-center p-8">
            <Loader2 className="h-6 w-6 animate-spin" />
            <span className="ml-2 font-comic font-bold">Analyzing your taste...</span>
          </div>
        </CardContent>
      </Card>
    );
  }

  if (error) {
    return (
      <Card className="w-full border-2 border-black comic-shadow">
        <CardHeader>
          <CardTitle className="flex items-center gap-2">
            <BarChart3 className="h-5 w-5" />
            Your Taste Analytics
          </CardTitle>
        </CardHeader>
        <CardContent>
          <div className="text-center p-4">
            <p className="text-red-600 mb-4 font-comic font-bold">{error}</p>
            <Button onClick={loadAnalytics} variant="outline" className="border-2 border-black comic-shadow font-comic font-bold">
              Try Again
            </Button>
          </div>
        </CardContent>
      </Card>
    );
  }

  if (!analytics) {
    return (
      <Card className="w-full border-2 border-black comic-shadow">
        <CardHeader>
          <CardTitle className="flex items-center gap-2">
            <BarChart3 className="h-5 w-5" />
            Your Taste Analytics
          </CardTitle>
        </CardHeader>
        <CardContent>
          <div className="text-center p-8 text-gray-500">
            <BarChart3 className="h-12 w-12 mx-auto mb-4 opacity-50" />
            <p className="font-comic font-bold">No analytics data available</p>
            <p className="text-sm font-comic">Start exploring music to see your taste insights!</p>
          </div>
        </CardContent>
      </Card>
    );
  }

  return (
    <Card className="w-full border-2 border-black comic-shadow">
      <CardHeader>
        <CardTitle className="flex items-center gap-2">
          <BarChart3 className="h-5 w-5" />
          Your Taste Analytics
        </CardTitle>
        <CardDescription>
          Insights into your music preferences and discovery patterns
        </CardDescription>
      </CardHeader>
      <CardContent>
        {/* Debug buttons for testing */}
        <div className="flex gap-2 mb-4">
          <Button 
            onClick={async () => {
              try {
<<<<<<< HEAD
                await fetch(`http://localhost:5500/analytics/clear/${userId}`, { method: 'POST' });
=======
                await fetch(apiUrl(`/recommendations/analytics/clear/${userId}`), { method: 'POST' });
>>>>>>> 628399fd
                loadAnalytics();
              } catch (err) {
                console.error('Failed to clear analytics:', err);
              }
            }}
            size="sm"
            variant="outline"
            className="border-2 border-black comic-shadow font-comic font-bold text-xs"
          >
            Clear Analytics
          </Button>
          <Button 
            onClick={async () => {
              try {
<<<<<<< HEAD
                await fetch(`http://localhost:5500/analytics/populate-sample/${userId}`, { method: 'POST' });
=======
                await fetch(apiUrl(`/recommendations/analytics/populate-sample/${userId}`), { method: 'POST' });
>>>>>>> 628399fd
                loadAnalytics();
              } catch (err) {
                console.error('Failed to populate sample analytics:', err);
              }
            }}
            size="sm"
            variant="outline"
            className="border-2 border-black comic-shadow font-comic font-bold text-xs"
          >
            Load Sample Data
          </Button>
        </div>
        
        <Tabs value={activeTab} onValueChange={setActiveTab} className="w-full">
          <TabsList className="grid w-full grid-cols-3 bg-white border-2 border-black comic-shadow mb-4">
            <TabsTrigger value="genres" className="flex items-center gap-2 font-comic font-bold text-xs data-[state=active]:bg-black data-[state=active]:text-white transition-colors">
              <Music className="h-4 w-4" />
              Genres
            </TabsTrigger>
            <TabsTrigger value="moods" className="flex items-center gap-2 font-comic font-bold text-xs data-[state=active]:bg-black data-[state=active]:text-white transition-colors">
              <Heart className="h-4 w-4" />
              Moods
            </TabsTrigger>
            <TabsTrigger value="timeline" className="flex items-center gap-2 font-comic font-bold text-xs data-[state=active]:bg-black data-[state=active]:text-white transition-colors">
              <TrendingUp className="h-4 w-4" />
              Timeline
            </TabsTrigger>
          </TabsList>
          
          <TabsContent value="genres" className="mt-6">
            <div className="space-y-4">
              <div className="flex items-center justify-between">
                <h3 className="text-lg font-semibold font-comic">Genre Preferences</h3>
                <Badge variant="secondary" className="border-2 border-black font-comic font-bold">
                  {analytics.genres.length} genres
                </Badge>
              </div>
              {renderGenreChart()}
            </div>
          </TabsContent>
          
          <TabsContent value="moods" className="mt-6">
            <div className="space-y-4">
              <div className="flex items-center justify-between">
                <h3 className="text-lg font-semibold font-comic">Mood Preferences</h3>
                <Badge variant="secondary" className="border-2 border-black font-comic font-bold">
                  {analytics.moods.length} moods
                </Badge>
              </div>
              {renderMoodChart()}
            </div>
          </TabsContent>
          
          <TabsContent value="timeline" className="mt-6">
            <div className="space-y-4">
              <div className="flex items-center justify-between">
                <h3 className="text-lg font-semibold font-comic">Discovery Timeline</h3>
                <Badge variant="secondary" className="border-2 border-black font-comic font-bold">
                  {analytics.timeline.length} months
                </Badge>
              </div>
              {renderTimelineChart()}
            </div>
          </TabsContent>
        </Tabs>
      </CardContent>
    </Card>
  );
};

export default UserTasteGraph; <|MERGE_RESOLUTION|>--- conflicted
+++ resolved
@@ -47,11 +47,7 @@
     setError(null);
     
     try {
-<<<<<<< HEAD
-      const response = await fetch(`http://localhost:5500/user-analytics/${userId}`);
-=======
-      const response = await fetch(apiUrl(`/recommendations/taste-analytics/${userId}`));
->>>>>>> 628399fd
+      const response = await fetch(apiUrl(`/user-analytics/${userId}`));
       if (!response.ok) {
         throw new Error('Failed to load taste analytics');
       }
@@ -311,11 +307,7 @@
           <Button 
             onClick={async () => {
               try {
-<<<<<<< HEAD
-                await fetch(`http://localhost:5500/analytics/clear/${userId}`, { method: 'POST' });
-=======
-                await fetch(apiUrl(`/recommendations/analytics/clear/${userId}`), { method: 'POST' });
->>>>>>> 628399fd
+                await fetch(apiUrl(`/analytics/clear/${userId}`), { method: 'POST' });
                 loadAnalytics();
               } catch (err) {
                 console.error('Failed to clear analytics:', err);
@@ -330,11 +322,7 @@
           <Button 
             onClick={async () => {
               try {
-<<<<<<< HEAD
-                await fetch(`http://localhost:5500/analytics/populate-sample/${userId}`, { method: 'POST' });
-=======
-                await fetch(apiUrl(`/recommendations/analytics/populate-sample/${userId}`), { method: 'POST' });
->>>>>>> 628399fd
+                await fetch(apiUrl(`/analytics/populate-sample/${userId}`), { method: 'POST' });
                 loadAnalytics();
               } catch (err) {
                 console.error('Failed to populate sample analytics:', err);
