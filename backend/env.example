# Spotify API Configuration
SPOTIFY_CLIENT_ID=your_spotify_client_id_here
SPOTIFY_CLIENT_SECRET=your_spotify_client_secret_here
<<<<<<< HEAD
SPOTIFY_REDIRECT_URI=https://soniquedna.deepsantoshwar.xyz/callback

# Gemini API Configuration
GEMINI_API_KEY=your_gemini_api_key_here
=======
>>>>>>> 2ed82339

# Qloo API Configuration
QLOO_API_KEY=your_qloo_api_key_here

# Gemini AI Configuration
GEMINI_API_KEY=your_gemini_api_key_here

# Additional Music Providers for Enhanced Variety
# YouTube Music API (for global music discovery)
YOUTUBE_API_KEY=your_youtube_api_key_here

# Last.fm API (for music discovery and variety)
LASTFM_API_KEY=your_lastfm_api_key_here

# Deezer API (for additional music variety)
# Note: Deezer API is free and doesn't require an API key

# Optional: Database Configuration (if using external database)
# DATABASE_URL=your_database_url_here

# Optional: Redis Configuration (for caching)
# REDIS_URL=your_redis_url_here

# Flask Configuration
FLASK_SECRET_KEY=your_flask_secret_key_here
FLASK_ENV=production

# CORS Configuration (comma-separated list of allowed origins)
CORS_ORIGINS=https://soniquedna.deepsantoshwar.xyz,http://localhost:5173,http://127.0.0.1:5173,http://localhost:3000,http://127.0.0.1:3000,http://localhost:8080

# Rate Limiting Configuration (optimized)
SPOTIFY_RATE_LIMIT_DELAY=0.03
SPOTIFY_MAX_REQUESTS_PER_MINUTE=100
QLOO_RATE_LIMIT_DELAY=0.05
QLOO_MAX_REQUESTS_PER_MINUTE=60
GEMINI_RATE_LIMIT_DELAY=0.1
GEMINI_MAX_REQUESTS_PER_MINUTE=30 <|MERGE_RESOLUTION|>--- conflicted
+++ resolved
@@ -1,16 +1,32 @@
 # Spotify API Configuration
 SPOTIFY_CLIENT_ID=your_spotify_client_id_here
 SPOTIFY_CLIENT_SECRET=your_spotify_client_secret_here
-<<<<<<< HEAD
 SPOTIFY_REDIRECT_URI=https://soniquedna.deepsantoshwar.xyz/callback
 
 # Gemini API Configuration
 GEMINI_API_KEY=your_gemini_api_key_here
-=======
->>>>>>> 2ed82339
 
 # Qloo API Configuration
 QLOO_API_KEY=your_qloo_api_key_here
+
+# Gemini AI Configuration
+GEMINI_API_KEY=your_gemini_api_key_here
+
+# Additional Music Providers for Enhanced Variety
+# YouTube Music API (for global music discovery)
+YOUTUBE_API_KEY=your_youtube_api_key_here
+
+# Last.fm API (for music discovery and variety)
+LASTFM_API_KEY=your_lastfm_api_key_here
+
+# Deezer API (for additional music variety)
+# Note: Deezer API is free and doesn't require an API key
+
+# Optional: Database Configuration (if using external database)
+# DATABASE_URL=your_database_url_here
+
+# Optional: Redis Configuration (for caching)
+# REDIS_URL=your_redis_url_here
 
 # Gemini AI Configuration
 GEMINI_API_KEY=your_gemini_api_key_here
