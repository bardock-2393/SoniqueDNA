from flask import Blueprint, request, jsonify
from services.spotify import SpotifyService
from services.qloo import QlooService
from services.gemini import GeminiService
from services.database import DatabaseService
from utils.helpers import (
    validate_input_data, sanitize_string, rank_recommendations_fast,
    apply_cultural_intelligence_fast, get_fallback_recommendations
)
import time
import hashlib
import json
from typing import Dict, List

recommendation_routes = Blueprint('recommendations', __name__)
spotify_service = SpotifyService()
qloo_service = QlooService()
gemini_service = GeminiService()
db_service = DatabaseService()

# In-memory progress tracking
progress_tracker = {}

@recommendation_routes.route('/musicrecommendation', methods=['POST'])
@recommendation_routes.route('/musicrecommandation', methods=['POST'])
def music_recommendation():
    """Optimized music recommendation engine using Qloo + Gemini with enhanced user signals"""
    start_time = time.time()
    
    try:
        data = request.get_json()
        
        if not validate_input_data(data, ["spotify_token"]):
            return jsonify({"error": "Missing required fields"}), 400
        
        spotify_token = sanitize_string(data["spotify_token"])
        user_context = sanitize_string(data.get("user_context", ""))
        limit = min(int(data.get("limit", 15)), 50)  # Cap at 50
        
        # Step 1: Get comprehensive user data from Spotify
        user_data = spotify_service.get_user_data_fast(spotify_token)
        if not user_data:
            return jsonify({"error": "Failed to get user data"}), 400
        
        user_id = user_data["profile"]["user_id"]
        user_country = user_data["profile"].get("country", "US")
        
        print(f"[USER DATA] User: {user_id}, Country: {user_country}")
        print(f"[USER DATA] Top artists: {[artist.get('name', '') for artist in user_data.get('artists', [])[:3]]}")
        
        # Step 2: Create user session for tracking
        session_id = db_service.create_user_session(user_id, spotify_token, user_country, user_context)
        
<<<<<<< HEAD
        # Step 3: No caching - always generate fresh recommendations
        print(f"[NO CACHE] Generating fresh recommendations for user {user_id}")
        
=======
>>>>>>> 2ed82339
        # Step 4: Analyze context with Gemini
        context_analysis = gemini_service.analyze_context_fast(user_context)
        print(f"[CONTEXT] Analysis: {context_analysis}")
        
        # Step 5: Extract user's listening signals (artist and track IDs)
        user_artist_ids = [artist.get("id", "") for artist in user_data.get("artists", [])[:8]]
        user_track_ids = [track.get("id", "") for track in user_data.get("tracks", [])[:8]]
        
        print(f"[SIGNALS] User artist IDs: {user_artist_ids[:3]}...")
        print(f"[SIGNALS] User track IDs: {user_track_ids[:3]}...")
        
        # Step 6: Generate AI-driven context-aware tags
        context_tags = gemini_service.generate_context_aware_tags(user_context, user_country, user_artists)
        print(f"[AI TAGS] Context-aware tags: {context_tags}")

        # Generate cultural context
        cultural_context = gemini_service.generate_cultural_context(user_country, user_artists=user_artists)
        print(f"[CULTURAL CONTEXT] Generated: {cultural_context}")

        # Create tags from cultural context
        cultural_tags = cultural_context.get("cultural_elements", []) + cultural_context.get("popular_genres", [])

        # Combine AI-generated context tags with cultural tags
        all_tags = context_tags + cultural_tags
        all_tags = list(dict.fromkeys(all_tags))  # Remove duplicates

        print(f"[TAGS] AI context tags: {context_tags}")
        print(f"[TAGS] Cultural tags: {cultural_tags}")
        print(f"[TAGS] Combined tags: {all_tags}")
        
        # Send tags to Qloo until 5 are accepted
        tag_ids = []
        max_attempts = 10  # Prevent infinite loops
        attempt = 0
        
        while len(tag_ids) < 3 and attempt < max_attempts:  # Reduced minimum requirement
            attempt += 1
            print(f"[QLOO ATTEMPT {attempt}] Trying to get 5 accepted tags...")
            
            # Try current tag set
            current_tag_ids = qloo_service.get_tag_ids_fast(all_tags)
            tag_ids.extend(current_tag_ids)
            
            # Remove duplicates
            tag_ids = list(dict.fromkeys(tag_ids))
            
            print(f"[QLOO ATTEMPT {attempt}] Got {len(tag_ids)} accepted tags so far")
            
            # If we have 3 or more tags, we're done (no limit)
            if len(tag_ids) >= 3:
                print(f"[SUCCESS] Got {len(tag_ids)} accepted tags after {attempt} attempts")
                break
            
            # If we need more tags, add fallback tags
            if attempt < max_attempts - 1:
                print(f"[NEED MORE TAGS] Only got {len(tag_ids)} tags, adding fallback tags...")
                
                # Add fallback tags based on context
                fallback_tags = []
                if len(tag_ids) < 3:
                    fallback_tags = ['pop', 'mainstream', 'contemporary', 'cultural', 'diverse']
                elif len(tag_ids) < 4:
                    fallback_tags = ['energetic', 'upbeat', 'romantic', 'drama']
                else:
                    fallback_tags = ['electronic', 'dance', 'indie', 'alternative']
                
                all_tags.extend(fallback_tags)
                all_tags = list(dict.fromkeys(all_tags))  # Remove duplicates
                print(f"[FALLBACK] Added tags: {fallback_tags}")
        
        print(f"[FINAL RESULT] Using {len(tag_ids)} accepted tags: {tag_ids}")
        
        # Step 7: Get music recommendations using user signals
        recommendations = []
        
        if tag_ids and (user_artist_ids or user_track_ids):
            # Use enhanced method with user signals
            recommendations = qloo_service.get_music_recommendations_with_user_signals(
                tag_ids=tag_ids,
                user_artist_ids=user_artist_ids,
                user_track_ids=user_track_ids,
                user_country=user_country,
                limit=limit
            )
            print(f"[RECOMMENDATIONS] Got {len(recommendations)} recommendations with user signals")
        
        # Step 8: Fallback if no recommendations with signals
        if not recommendations and tag_ids:
            recommendations = qloo_service.get_recommendations_fast(tag_ids, limit)
            print(f"[FALLBACK] Got {len(recommendations)} recommendations without signals")
        
        # Step 9: Final fallback with hardcoded recommendations
        if not recommendations:
            print("[FINAL FALLBACK] Using hardcoded recommendations")
            recommendations = qloo_service.get_hardcoded_fallback_artists(
                cultural_context={"country": user_country},
                limit=limit
            )
        
        # Step 10: Apply cultural intelligence and ranking
        if recommendations:
            recommendations = apply_cultural_intelligence_fast(recommendations, user_country)
            
            user_preferences = {
                "artists": [artist["name"] for artist in user_data["artists"]],
                "tracks": [track["name"] for track in user_data["tracks"]]
            }
            
            recommendations = rank_recommendations_fast(recommendations, user_preferences)
            print(f"[RANKING] Final recommendations: {len(recommendations)}")
        
        # Step 11: Track new artists
        if recommendations:
            artist_data = [
                {
                    "name": rec.get("name", ""), 
                    "genre": rec.get("properties", {}).get("genres", [""])[0] if rec.get("properties", {}).get("genres") else "",
                    "popularity": rec.get("popularity", 0.0)
                } 
                for rec in recommendations if rec.get("name")
            ]
            db_service.track_new_artists(user_id, artist_data)
        
        # Step 12: Update user taste analytics
        if recommendations:
            for rec in recommendations:
                genres = rec.get("properties", {}).get("genres", [])
                if genres:
                    db_service.update_user_taste_analytics(user_id, genres[0], 1, 0, 0.0)
        
        # Step 13: Update mood preferences
        if context_analysis.get("primary_mood"):
            db_service.update_mood_preferences(user_id, context_analysis["primary_mood"], 1.0)
        
        # Step 14: Create playlist if requested
        playlist = None
        if data.get("create_playlist", False) and recommendations:
            playlist_name = f"SoniqueDNA - {context_analysis.get('activity_type', 'Music').title()}"
            playlist_description = f"AI-generated playlist for {context_analysis.get('primary_mood', 'music')} mood"
            
            playlist = spotify_service.create_playlist(spotify_token, user_id, playlist_name, playlist_description)
        
        response_time = time.time() - start_time
        
        # Step 15: Store in history
        db_service.store_recommendation_history(
            user_id=user_id,
            session_id=session_id,
            recommendation_type="music",
            user_context=user_context,
            generated_tags=all_tags,
            qloo_artists=recommendations,
            playlist_data={"recommendations": recommendations[:limit]},
            response_time=response_time
        )
        
        # Step 16: Prepare response data
        new_artists = db_service.get_new_artists(user_id, 5)
        
        # Calculate cultural tags count for showcase
        cultural_keywords = [
            "latin", "k-pop", "afrobeats", "jazz", "blues", "folk", "world", "bollywood", "hindi", "indian", 
            "cultural", "romantic", "drama", "adventure", "mystery", "comedy", "asian", "western", "european",
            "african", "middle_eastern", "south_asian", "desi", "pop", "mainstream", "contemporary", "traditional",
            "emotional", "upbeat", "energetic", "calm", "relaxation", "party", "workout", "study", "social"
        ]
        
        cultural_tags_found = [tag for tag in all_tags if any(cultural_word in tag.lower() for cultural_word in cultural_keywords)]
        cultural_tags_count = len(cultural_tags_found)
        
        # If no cultural tags found but we have tags, count it as at least 1
        if cultural_tags_count == 0 and all_tags:
            cultural_tags_count = 1
            print(f"[MUSIC REC] No cultural tags found in all_tags: {all_tags}, but tags exist")
        
        # Create qloo power showcase for music recommendations
        qloo_power_showcase = {
            "enhanced_system": True,
            "cultural_intelligence": bool(cultural_context),
            "location_awareness": False,  # Music recommendations don't use location
            "multi_strategy_recommendations": True,
            "cross_domain_analysis": False,  # This is music-specific
            "total_recommendations": len(recommendations),
            "cultural_tags_count": cultural_tags_count,
            "location_based_count": 0  # Music recommendations don't use location
        }
        
        response_data = {
            "playlist": playlist,
            "recommendations": recommendations[:limit],
            "new_artists": new_artists,
            "qloo_power_showcase": qloo_power_showcase,
            "from_cache": False,  # Always false since we removed caching
            "analysis": {
                "context_analysis": context_analysis,
                "tags_used": all_tags,
                "accepted_tags_count": len(tag_ids),
                "user_signals_count": len(user_artist_ids) + len(user_track_ids),
                "user_country": user_country,
                "response_time": round(response_time, 2),
                "cache_hit": False,
                "recommendation_method": "user_signals" if user_artist_ids or user_track_ids else "tag_based"
            }
        }
        
<<<<<<< HEAD
        # Step 17: No caching - skip cache storage
        
=======
>>>>>>> 2ed82339
        print(f"[SUCCESS] Music recommendations completed in {round(response_time, 2)}s")
        return jsonify(response_data)
        
    except Exception as e:
        print(f"Music recommendation error: {e}")
        import traceback
        traceback.print_exc()
        
        # Enhanced fallback with better error handling
        try:
            fallback_recommendations = qloo_service.get_hardcoded_fallback_artists(
                cultural_context={"country": "US"},
                limit=limit
            )
        except:
            fallback_recommendations = get_fallback_recommendations("party")
        
        return jsonify({
            "playlist": None,
            "recommendations": fallback_recommendations,
            "new_artists": [],
            "analysis": {
                "context_analysis": {"primary_mood": "neutral", "activity_type": "general"},
                "tags_used": ["pop", "mainstream"],
                "fallback": True,
                "error": str(e),
                "response_time": round(time.time() - start_time, 2)
            }
        })

@recommendation_routes.route('/crossdomain-recommendations', methods=['POST'])
def crossdomain_recommendations():
    """Optimized multi-domain recommendations"""
    start_time = time.time()
    
    try:
        data = request.get_json()
        
        if not validate_input_data(data, ["spotify_token"]):
            return jsonify({"error": "Missing required fields"}), 400
        
        spotify_token = sanitize_string(data["spotify_token"])
        limit = min(int(data.get("limit", 10)), 20)  # Cap at 20
        
        # Step 1: Get user data once with fallback
        user_data = spotify_service.get_user_data_fast(spotify_token)
        if not user_data:
            print("Profile fetch error: Failed to get user data from Spotify")
            # Return fallback recommendations instead of error
            return jsonify({
                "recommendations": {
                    "music artist": [],
                    "movie": [],
                    "TV show": [],
                    "podcast": [],
                    "book": []
                },
                "message": "Using fallback recommendations due to Spotify API issues",
                "fallback": True
            }), 200
        
        user_country = user_data["profile"].get("country", "US")
        user_id = user_data["profile"]["user_id"]
        
        print(f"[COUNTRY DEBUG] Cross-domain route - User Country: {user_country}")
        print(f"[COUNTRY DEBUG] User Profile: {user_data['profile']}")
        
        # Step 2: Create user session for tracking
        session_id = db_service.create_user_session(user_id, spotify_token, user_country, "cross-domain recommendations")
        
        # Step 2.5: Add cache busting for variety
        cache_bust = data.get("cache_bust", False)  # Allow frontend to request fresh data
        force_refresh = data.get("force_refresh", False)  # Force complete refresh
        
        # Create varied cache key to prevent repetitive results
        import time
        cache_variation = int(time.time() * 1000) % 1000  # Add time-based variation
        cache_key = hashlib.md5(f"{user_id}_crossdomain_{cache_variation}_{user_country}".encode()).hexdigest()
        
        # Only check cache if not forcing refresh
        if not force_refresh and not cache_bust:
            cached_result = db_service.get_cached_recommendation(cache_key)
            if cached_result:
                print(f"[CACHE HIT] Returning cached cross-domain result for user {user_id}")
                return jsonify(cached_result)
        
        # Step 3: Prepare top artists with images (with fallback)
        top_artists_with_images = []
        
        # Get artists with images directly from Spotify service
        artists_with_images = spotify_service.get_top_artists_with_images(spotify_token, limit=6, time_range="medium_term")
        
        if not artists_with_images:
            print("[CROSSDOMAIN] No artists data available, using fallback")
            # Use fallback artists for cultural context
            top_artists_with_images = [
                {"id": "fallback_1", "name": "The Weeknd", "image": None, "genres": ["pop", "r&b"], "popularity": 0.9, "followers": 0},
                {"id": "fallback_2", "name": "Ed Sheeran", "image": None, "genres": ["pop", "folk"], "popularity": 0.9, "followers": 0},
                {"id": "fallback_3", "name": "Taylor Swift", "image": None, "genres": ["pop", "country"], "popularity": 0.9, "followers": 0}
            ]
        else:
            # Use the artists with images data directly
            top_artists_with_images = artists_with_images[:6]
        
        # Step 3: Generate unified tags with variety
        import random
        import time
        
        # Create varied contexts to get different recommendations
        context_variations = [
            "cross-domain recommendations",
            "discover new entertainment",
            "explore diverse content",
            "find similar vibes",
            "cultural exploration",
            "entertainment discovery",
            "taste-based recommendations",
            "multi-media exploration"
        ]
        
        # Use timestamp-based selection for variety
        context_index = int(time.time() * 1000) % len(context_variations)
        context = context_variations[context_index]
        
        # Add user-specific variation based on their top artists
        if top_artists_with_images:
            top_artist = top_artists_with_images[0]["name"] if top_artists_with_images else ""
            if top_artist:
                context = f"{context} inspired by {top_artist}"
        
        # Step 3: Generate Qloo-optimized tags with cultural intelligence
        user_artists = [artist.get("name", "") for artist in top_artists_with_images[:5]]  # Get top 5 artist names
        if not user_artists:
            user_artists = ["The Weeknd", "Ed Sheeran", "Taylor Swift"]  # Fallback artists
        
        try:
            tags = gemini_service.generate_optimized_tags(context, user_country, user_artists)
            tag_ids = qloo_service.get_tag_ids_fast(tags)
        except Exception as e:
            print(f"Tag generation error: {e}")
            # Use fallback tags
            tags = ["mainstream", "contemporary", "cultural", "emotional"]  # Fallback tags
            tag_ids = qloo_service.get_fallback_tag_ids("music")
        
        # Step 4: Process all domains in parallel with correct mapping
        domains = ["artist", "movie", "tv_show", "podcast", "book"]  # Use correct Qloo domain names
        domain_mapping = {
            "artist": "music artist",      # Map to frontend expected name
            "movie": "movie",             # Same
            "tv_show": "TV show",         # Map to frontend expected name
            "podcast": "podcast",         # Same
            "book": "book"                # Same
        }
        recommendations_by_domain = {}
        for domain in domains:
            try:
                domain_recommendations = qloo_service.get_cross_domain_recommendations(tag_ids, domain, limit)
                frontend_domain = domain_mapping.get(domain, domain)
                recommendations_by_domain[frontend_domain] = domain_recommendations[:limit]
            except Exception as e:
                print(f"Domain {domain} error: {e}")
                frontend_domain = domain_mapping.get(domain, domain)
                recommendations_by_domain[frontend_domain] = []
        
        response_time = time.time() - start_time
        
        # Store cross-domain recommendation in history
        all_recommendations = []
        for domain, recs in recommendations_by_domain.items():
            all_recommendations.extend(recs)
        
        db_service.store_recommendation_history(
            user_id=user_id,
            session_id=session_id,
            recommendation_type="crossdomain",
            user_context="cross-domain recommendations",
            generated_tags=tags,
            qloo_artists=all_recommendations,
            playlist_data={"recommendations_by_domain": recommendations_by_domain},
            response_time=response_time
        )
        
        # Calculate cultural tags count for showcase
        cultural_keywords = [
            "latin", "k-pop", "afrobeats", "jazz", "blues", "folk", "world", "bollywood", "hindi", "indian", 
            "cultural", "romantic", "drama", "adventure", "mystery", "comedy", "asian", "western", "european",
            "african", "middle_eastern", "south_asian", "desi", "pop", "mainstream", "contemporary", "traditional",
            "emotional", "upbeat", "energetic", "calm", "relaxation", "party", "workout", "study", "social"
        ]
        
        cultural_tags_found = [tag for tag in tags if any(cultural_word in tag.lower() for cultural_word in cultural_keywords)]
        cultural_tags_count = len(cultural_tags_found)
        
        # If no cultural tags found but we have tags, count it as at least 1
        if cultural_tags_count == 0 and tags:
            cultural_tags_count = 1
            print(f"[CROSSDOMAIN] No cultural tags found in tags: {tags}, but tags exist")
        
        # Calculate total recommendations across all domains
        total_recommendations = sum(len(items) for items in recommendations_by_domain.values() if items)
        
        # Create qloo power showcase for cross-domain recommendations
        qloo_power_showcase = {
            "enhanced_system": True,
            "cultural_intelligence": True,
            "location_awareness": False,  # Cross-domain doesn't use location
            "multi_strategy_recommendations": True,
            "cross_domain_analysis": True,
            "total_recommendations": total_recommendations,
            "cultural_tags_count": cultural_tags_count,
            "location_based_count": 0  # Cross-domain doesn't use location
        }
        
        return jsonify({
            "top_artists": [artist["name"] for artist in top_artists_with_images],
            "top_artists_with_images": top_artists_with_images,
            "recommendations_by_domain": recommendations_by_domain,
            "total_domains": len([d for d in domains if recommendations_by_domain.get(d)]),
            "qloo_power_showcase": qloo_power_showcase,
            "analysis": {
                "tags_used": tags,
                "user_country": user_country,
                "response_time": round(response_time, 2)
            }
        })
        
    except Exception as e:
        print(f"Cross-domain recommendations error: {e}")
        return jsonify({"error": "Failed to get cross-domain recommendations"}), 500

@recommendation_routes.route('/crossdomain-progress/<user_id>', methods=['GET'])
def get_crossdomain_progress(user_id):
    """Real-time progress tracking"""
    try:
        progress = progress_tracker.get(user_id, {
            "percentage": 0,
            "status": "not_started",
            "current_artist": "",
            "current_domain": ""
        })
        
        return jsonify(progress)
        
    except Exception as e:
        print(f"Progress tracking error: {e}")
        return jsonify({"error": "Failed to get progress"}), 500

@recommendation_routes.route('/artist-priority-recommendations', methods=['POST'])
def artist_priority_recommendations():
    """Fast artist-based recommendations using Qloo artist search"""
    start_time = time.time()
    
    try:
        data = request.get_json()
        
        if not validate_input_data(data, ["spotify_token", "artist_name"]):
            return jsonify({"error": "Missing required fields"}), 400
        
        spotify_token = sanitize_string(data["spotify_token"])
        artist_name = sanitize_string(data["artist_name"])
        context = sanitize_string(data.get("context", ""))
        limit = min(int(data.get("limit", 15)), 50)  # Cap at 50
        
        # Step 1: Get user data to get country for cultural context
        user_data = spotify_service.get_user_data_fast(spotify_token)
        if not user_data:
            return jsonify({"error": "Failed to get user data"}), 400
        
        user_country = user_data["profile"].get("country", "US")
        user_id = user_data["profile"]["user_id"]
        
        print(f"[ARTIST SEARCH] Searching for artist: {artist_name}")
        
        # Step 2: Search for artist in Qloo database first
        qloo_artist = qloo_service.search_entity(artist_name, "artist")
        
        if qloo_artist:
            print(f"[QLOO FOUND] Found artist in Qloo: {qloo_artist.get('name', 'Unknown')} (ID: {qloo_artist.get('id', 'Unknown')})")
            
            # Step 3: Get recommendations based on this specific artist
            artist_id = qloo_artist.get("id")
            if artist_id:
                # Use the artist's own tags and signals for recommendations
                recommendations = qloo_service.get_artist_recommendations_by_tags(
                    [],  # No specific tags, use artist signals
                    [artist_id],  # Use the found artist ID as signal
                    limit=limit
                )
                
                print(f"[RECOMMENDATIONS] Got {len(recommendations)} recommendations based on artist ID")
                
                # Step 4: Apply cultural intelligence and ranking
                recommendations = apply_cultural_intelligence_fast(recommendations, user_country)
                
                # Step 5: Analyze artist context
                artist_analysis = gemini_service.analyze_artist_context(artist_name, context)
                
                response_time = time.time() - start_time
                
                return jsonify({
                    "recommendations": recommendations,
                    "artist_analysis": artist_analysis,
                    "qloo_artist": qloo_artist,
                    "search_method": "qloo_artist_search",
                    "response_time": round(response_time, 2)
                })
        
        # Fallback: If artist not found in Qloo, use tag-based approach
        print(f"[QLOO NOT FOUND] Artist '{artist_name}' not found in Qloo, using tag-based approach")
        
        # Step 2b: Generate Qloo-optimized tags with cultural intelligence
        tags = gemini_service.generate_optimized_tags(f"{artist_name} {context}", user_country, [artist_name])
        tag_ids = qloo_service.get_tag_ids_fast(tags)
        
        # Step 3b: Get recommendations with tag-based approach
        recommendations = qloo_service.get_recommendations_fast(tag_ids, limit)
        
        # Step 4b: Apply cultural intelligence and ranking
        recommendations = apply_cultural_intelligence_fast(recommendations, user_country)
        
        # Step 5b: Analyze artist context
        artist_analysis = gemini_service.analyze_artist_context(artist_name, context)
        
        response_time = time.time() - start_time
        
        return jsonify({
            "recommendations": recommendations,
            "artist_analysis": artist_analysis,
            "qloo_artist": None,
            "search_method": "tag_based_fallback",
            "response_time": round(response_time, 2)
        })
        
    except Exception as e:
        print(f"Artist recommendations error: {e}")
        import traceback
        traceback.print_exc()
        return jsonify({"error": "Failed to get artist recommendations"}), 500

@recommendation_routes.route('/history/<user_id>', methods=['GET'])
def get_user_history(user_id):
    """Get user's recommendation history"""
    try:
        limit = request.args.get('limit', 10, type=int)
        history = db_service.get_user_history(user_id, limit)
        return jsonify({"history": history})
    except Exception as e:
        print(f"History fetch error: {e}")
        return jsonify({"error": "Failed to get history"}), 500

@recommendation_routes.route('/history/<user_id>/<int:history_id>', methods=['POST'])
def replay_recommendation(user_id, history_id):
    """Replay a specific recommendation from history"""
    try:
        history_item = db_service.get_history_item(history_id)
        if not history_item:
            return jsonify({"error": "History item not found"}), 404
        
        # Re-run recommendation with same context
        data = request.get_json()
        spotify_token = data.get("spotify_token")
        
        if not spotify_token:
            return jsonify({"error": "Missing spotify_token"}), 400
        
        # Use the stored context to generate new recommendations
        user_context = history_item.get("user_context", "")
        
        # Create a new request with the historical context
        replay_data = {
            "spotify_token": spotify_token,
            "user_context": user_context,
            "limit": 15
        }
        
        # Create a new request with the historical context
        request._json = replay_data
        return music_recommendation()
        
    except Exception as e:
        print(f"Replay recommendation error: {e}")
        return jsonify({"error": "Failed to replay recommendation"}), 500

@recommendation_routes.route('/new-artists/<user_id>', methods=['GET'])
def get_new_artists(user_id):
    """Get recently discovered new artists for user"""
    try:
        days = request.args.get('days', 7, type=int)
        print(f"Fetching new artists for user {user_id} in last {days} days")
        new_artists = db_service.get_new_artists(user_id, days)
        print(f"Found {len(new_artists)} new artists: {[artist['artist_name'] for artist in new_artists]}")
        return jsonify({"new_artists": new_artists})
    except Exception as e:
        print(f"New artists fetch error: {e}")
        return jsonify({"error": "Failed to get new artists"}), 500

@recommendation_routes.route('/taste-analytics/<user_id>', methods=['GET'])
def get_user_taste_analytics(user_id):
    """Get user taste analytics for graph visualization"""
    try:
        analytics = db_service.get_user_taste_analytics(user_id)
        return jsonify(analytics)
    except Exception as e:
        print(f"Taste analytics fetch error: {e}")
        return jsonify({"error": "Failed to get taste analytics"}), 500

@recommendation_routes.route('/artists/track', methods=['POST'])
def track_artists():
    """Track artists for new detection"""
    try:
        data = request.get_json()
        user_id = data.get('user_id')
        artists = data.get('artists', [])
        
        if not user_id or not artists:
            return jsonify({"error": "Missing user_id or artists"}), 400
        
        new_artists = db_service.track_new_artists(user_id, artists)
        return jsonify({"new_artists": new_artists})
    except Exception as e:
        print(f"Artist tracking error: {e}")
        return jsonify({"error": "Failed to track artists"}), 500

@recommendation_routes.route('/clear-cache', methods=['POST'])
def clear_cache():
    """Clear recommendation cache"""
    try:
        data = request.get_json()
        user_id = data.get("user_id") if data else None
        
        db_service.clear_user_cache(user_id)
        
        if user_id:
            print(f"Cleared cache for user: {user_id}")
        else:
            print("Cleared all cache")
        
        return jsonify({"status": "success", "message": "Cache cleared"})
        
    except Exception as e:
        print(f"Cache clearing error: {e}")
        return jsonify({"error": "Failed to clear cache"}), 500

@recommendation_routes.route('/analytics/clear/<user_id>', methods=['POST'])
def clear_analytics(user_id):
    """Clear analytics data for a user"""
    try:
        db_service.clear_user_analytics(user_id)
        return jsonify({"status": "success", "message": "Analytics cleared"})
    except Exception as e:
        print(f"Analytics clearing error: {e}")
        return jsonify({"error": "Failed to clear analytics"}), 500

@recommendation_routes.route('/artist-details', methods=['POST'])
def get_artist_details():
    """Get detailed artist information from Spotify"""
    try:
        data = request.get_json()
        
        if not data or not data.get("spotify_token") or not data.get("artist_name"):
            return jsonify({"error": "Missing spotify_token or artist_name"}), 400
        
        spotify_token = data["spotify_token"]
        artist_name = data["artist_name"]
        
        print(f"Searching for artist: {artist_name}")
        # First search for the artist to get their ID
        artist_search = spotify_service.search_artist(spotify_token, artist_name)
        
        if not artist_search:
            print(f"Artist '{artist_name}' not found in Spotify search")
            return jsonify({"error": f"Artist '{artist_name}' not found"}), 404
        
        print(f"Found artist in search: {artist_search.get('name', 'Unknown')} (ID: {artist_search.get('id', 'Unknown')})")
        # Get detailed artist information
        artist_details = spotify_service.get_artist_details(spotify_token, artist_search["id"])
        
        if not artist_details:
            return jsonify({"error": "Failed to get artist details"}), 500
        
        return jsonify({"artist": artist_details})
        
    except Exception as e:
        print(f"Artist details error: {e}")
        return jsonify({"error": "Failed to get artist details"}), 500

@recommendation_routes.route('/analytics/populate-sample/<user_id>', methods=['POST'])
def populate_sample_analytics(user_id):
    """Populate sample analytics data for a user"""
    try:
        db_service.populate_sample_analytics(user_id)
        return jsonify({"status": "success", "message": "Sample analytics populated"})
    except Exception as e:
        print(f"Sample analytics population error: {e}")
        return jsonify({"error": "Failed to populate sample analytics"}), 500 <|MERGE_RESOLUTION|>--- conflicted
+++ resolved
@@ -11,6 +11,8 @@
 import hashlib
 import json
 from typing import Dict, List
+import json
+from typing import Dict, List
 
 recommendation_routes = Blueprint('recommendations', __name__)
 spotify_service = SpotifyService()
@@ -51,12 +53,9 @@
         # Step 2: Create user session for tracking
         session_id = db_service.create_user_session(user_id, spotify_token, user_country, user_context)
         
-<<<<<<< HEAD
         # Step 3: No caching - always generate fresh recommendations
         print(f"[NO CACHE] Generating fresh recommendations for user {user_id}")
         
-=======
->>>>>>> 2ed82339
         # Step 4: Analyze context with Gemini
         context_analysis = gemini_service.analyze_context_fast(user_context)
         print(f"[CONTEXT] Analysis: {context_analysis}")
@@ -72,9 +71,16 @@
         context_tags = gemini_service.generate_context_aware_tags(user_context, user_country, user_artists)
         print(f"[AI TAGS] Context-aware tags: {context_tags}")
 
+        # Step 6: Generate AI-driven context-aware tags
+        context_tags = gemini_service.generate_context_aware_tags(user_context, user_country, user_artists)
+        print(f"[AI TAGS] Context-aware tags: {context_tags}")
+
         # Generate cultural context
         cultural_context = gemini_service.generate_cultural_context(user_country, user_artists=user_artists)
+        cultural_context = gemini_service.generate_cultural_context(user_country, user_artists=user_artists)
         print(f"[CULTURAL CONTEXT] Generated: {cultural_context}")
+
+        # Create tags from cultural context
 
         # Create tags from cultural context
         cultural_tags = cultural_context.get("cultural_elements", []) + cultural_context.get("popular_genres", [])
@@ -82,6 +88,8 @@
         # Combine AI-generated context tags with cultural tags
         all_tags = context_tags + cultural_tags
         all_tags = list(dict.fromkeys(all_tags))  # Remove duplicates
+
+        print(f"[TAGS] AI context tags: {context_tags}")
 
         print(f"[TAGS] AI context tags: {context_tags}")
         print(f"[TAGS] Cultural tags: {cultural_tags}")
@@ -93,6 +101,7 @@
         attempt = 0
         
         while len(tag_ids) < 3 and attempt < max_attempts:  # Reduced minimum requirement
+        while len(tag_ids) < 3 and attempt < max_attempts:  # Reduced minimum requirement
             attempt += 1
             print(f"[QLOO ATTEMPT {attempt}] Trying to get 5 accepted tags...")
             
@@ -105,6 +114,8 @@
             
             print(f"[QLOO ATTEMPT {attempt}] Got {len(tag_ids)} accepted tags so far")
             
+            # If we have 3 or more tags, we're done (no limit)
+            if len(tag_ids) >= 3:
             # If we have 3 or more tags, we're done (no limit)
             if len(tag_ids) >= 3:
                 print(f"[SUCCESS] Got {len(tag_ids)} accepted tags after {attempt} attempts")
@@ -262,11 +273,8 @@
             }
         }
         
-<<<<<<< HEAD
         # Step 17: No caching - skip cache storage
         
-=======
->>>>>>> 2ed82339
         print(f"[SUCCESS] Music recommendations completed in {round(response_time, 2)}s")
         return jsonify(response_data)
         
